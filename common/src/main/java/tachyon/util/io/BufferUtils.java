--- conflicted
+++ resolved
@@ -73,14 +73,10 @@
       }
       final Object cleaner = sByteBufferCleanerMethod.invoke(buffer);
       if (cleaner == null) {
-<<<<<<< HEAD
-        LOG.warn("Failed to get cleaner for ByteBuffer: {}", buffer.getClass().getName());
-=======
         if (buffer.capacity() > 0) {
-          LOG.error("Failed to get cleaner for ByteBuffer");
+          LOG.warn("Failed to get cleaner for ByteBuffer: {}", buffer.getClass().getName());
         }
         // The cleaner could be null when the buffer is initialized as zero capacity.
->>>>>>> dff28ade
         return;
       }
       if (sCleanerCleanMethod == null) {
