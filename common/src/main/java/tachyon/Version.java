--- conflicted
+++ resolved
@@ -27,12 +27,9 @@
  */
 public final class Version {
   public static final String VERSION;
+  private static Map<String, Set<Long>> sCompatibleVersions;
 
-<<<<<<< HEAD
-  private static Map<String, Set<Long>> sCompatibleVersions;
-=======
   private Version() {}
->>>>>>> 26b35c11
 
   static {
     TachyonConf tachyonConf = new TachyonConf();
