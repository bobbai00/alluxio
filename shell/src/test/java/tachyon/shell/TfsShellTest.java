/*
 * Licensed to the University of California, Berkeley under one or more contributor license
 * agreements. See the NOTICE file distributed with this work for additional information regarding
 * copyright ownership. The ASF licenses this file to You under the Apache License, Version 2.0 (the
 * "License"); you may not use this file except in compliance with the License. You may obtain a
 * copy of the License at
 *
 * http://www.apache.org/licenses/LICENSE-2.0
 *
 * Unless required by applicable law or agreed to in writing, software distributed under the License
 * is distributed on an "AS IS" BASIS, WITHOUT WARRANTIES OR CONDITIONS OF ANY KIND, either express
 * or implied. See the License for the specific language governing permissions and limitations under
 * the License.
 */

package tachyon.shell;

import java.io.ByteArrayOutputStream;
import java.io.File;
import java.io.FileInputStream;
import java.io.FileNotFoundException;
import java.io.FileOutputStream;
import java.io.IOException;
import java.io.PrintStream;
import java.lang.reflect.Field;

import org.junit.After;
import org.junit.Assert;
import org.junit.Before;
import org.junit.Rule;
import org.junit.Test;
import org.junit.rules.ExpectedException;

import tachyon.Constants;
import tachyon.TachyonURI;
import tachyon.client.TachyonFSTestUtils;
import tachyon.client.TachyonStorageType;
import tachyon.client.UnderStorageType;
import tachyon.client.file.FileInStream;
import tachyon.client.file.TachyonFile;
import tachyon.client.file.TachyonFileSystem;
import tachyon.client.file.options.InStreamOptions;
import tachyon.conf.TachyonConf;
import tachyon.exception.ExceptionMessage;
import tachyon.exception.TachyonException;
import tachyon.master.LocalTachyonCluster;
import tachyon.master.MasterContext;
import tachyon.security.LoginUser;
import tachyon.security.authentication.AuthType;
import tachyon.thrift.FileInfo;
import tachyon.util.CommonUtils;
import tachyon.util.FormatUtils;
import tachyon.util.io.BufferUtils;
import tachyon.util.io.PathUtils;

/**
 * Unit tests on TFsShell.
 */
public class TfsShellTest {
  private static final int SIZE_BYTES = Constants.MB * 10;
  private LocalTachyonCluster mLocalTachyonCluster = null;
  private TachyonFileSystem mTfs = null;
  private TfsShell mFsShell = null;
  private ByteArrayOutputStream mOutput = null;
  private PrintStream mNewOutput = null;
  private PrintStream mOldOutput = null;

  @Rule
  public ExpectedException mException = ExpectedException.none();

  @After
  public final void after() throws Exception {
    mFsShell.close();
    mLocalTachyonCluster.stop();
    System.setOut(mOldOutput);
    // clear testing username
    System.clearProperty(Constants.SECURITY_LOGIN_USERNAME);
  }

  @Before
  public final void before() throws Exception {
    mLocalTachyonCluster = new LocalTachyonCluster(SIZE_BYTES, 1000, Constants.GB);
    // enable simple authentication
    MasterContext.getConf().set(Constants.SECURITY_AUTHENTICATION_TYPE,
        AuthType.SIMPLE.getAuthName());
    mLocalTachyonCluster.start();
    mTfs = mLocalTachyonCluster.getClient();
    mFsShell = new TfsShell(new TachyonConf());
    mOutput = new ByteArrayOutputStream();
    mNewOutput = new PrintStream(mOutput);
    mOldOutput = System.out;
    System.setOut(mNewOutput);
    // clear the loginUser
    Field field = LoginUser.class.getDeclaredField("sLoginUser");
    field.setAccessible(true);
    field.set(null, null);
  }

  @Test
  public void catDirectoryTest() throws IOException {
    String[] command = new String[] {"mkdir", "/testDir"};
    mFsShell.run(command);
    int ret = mFsShell.run("cat", "/testDir");
    Assert.assertEquals(-1, ret);
    String expected = getCommandOutput(command);
    expected += "Path /testDir must be a file\n";
    Assert.assertEquals(expected, mOutput.toString());
  }

  @Test
  public void catNotExistTest() throws IOException {
    int ret = mFsShell.run("cat", "/testFile");
    Assert.assertEquals(-1, ret);
  }

  @Test
  public void catTest() throws IOException {
    TachyonFSTestUtils.createByteFile(mTfs, "/testFile", TachyonStorageType.STORE,
        UnderStorageType.NO_PERSIST, 10);
    mFsShell.run("cat", "/testFile");
    byte[] expect = BufferUtils.getIncreasingByteArray(10);
    Assert.assertArrayEquals(expect, mOutput.toByteArray());
  }

  @Test
  public void copyFromLocalLargeTest() throws IOException, TachyonException {
    File testFile = new File(mLocalTachyonCluster.getTachyonHome() + "/testFile");
    testFile.createNewFile();
    FileOutputStream fos = new FileOutputStream(testFile);
    byte[] toWrite = BufferUtils.getIncreasingByteArray(SIZE_BYTES);
    fos.write(toWrite);
    fos.close();
    mFsShell.run("copyFromLocal", testFile.getAbsolutePath(), "/testFile");
    Assert.assertEquals(
        getCommandOutput(new String[] {"copyFromLocal", testFile.getAbsolutePath(), "/testFile"}),
        mOutput.toString());
    TachyonFile tFile = mTfs.open(new TachyonURI("/testFile"));
    FileInfo fileInfo = mTfs.getInfo(tFile);
    Assert.assertNotNull(fileInfo);
    Assert.assertEquals(SIZE_BYTES, fileInfo.length);

    InStreamOptions options = new InStreamOptions.Builder(new TachyonConf())
        .setTachyonStorageType(TachyonStorageType.NO_STORE).build();
    FileInStream tfis = mTfs.getInStream(tFile, options);
    byte[] read = new byte[SIZE_BYTES];
    tfis.read(read);
    Assert.assertTrue(BufferUtils.equalIncreasingByteArray(SIZE_BYTES, read));
  }

  @Test
  public void loadFileTest() throws IOException, TachyonException {
    TachyonFile file = TachyonFSTestUtils.createByteFile(mTfs, "/testFile",
        TachyonStorageType.NO_STORE, UnderStorageType.SYNC_PERSIST, 10);
    FileInfo fileInfo = mTfs.getInfo(file);
    Assert.assertFalse(fileInfo.getInMemoryPercentage() == 100);
    // Testing loading of a single file
    mFsShell.run("load", "/testFile");
    fileInfo = mTfs.getInfo(file);
    Assert.assertTrue(fileInfo.getInMemoryPercentage() == 100);
  }

  @Test
  public void loadDirTest() throws IOException, TachyonException {
    TachyonFile fileA = TachyonFSTestUtils.createByteFile(mTfs, "/testRoot/testFileA",
        TachyonStorageType.NO_STORE, UnderStorageType.SYNC_PERSIST, 10);
    TachyonFile fileB = TachyonFSTestUtils.createByteFile(mTfs, "/testRoot/testFileB",
        TachyonStorageType.STORE, UnderStorageType.NO_PERSIST, 10);
    FileInfo fileInfoA = mTfs.getInfo(fileA);
    FileInfo fileInfoB = mTfs.getInfo(fileB);
    Assert.assertFalse(fileInfoA.getInMemoryPercentage() == 100);
    Assert.assertTrue(fileInfoB.getInMemoryPercentage() == 100);
    // Testing loading of a directory
    mFsShell.run("load", "/testRoot");
    fileInfoA = mTfs.getInfo(fileA);
    fileInfoB = mTfs.getInfo(fileB);
    Assert.assertTrue(fileInfoA.getInMemoryPercentage() == 100);
    Assert.assertTrue(fileInfoB.getInMemoryPercentage() == 100);
  }

  @Test
  public void copyFromLocalTest() throws IOException, TachyonException {
    File testDir = new File(mLocalTachyonCluster.getTachyonHome() + "/testDir");
    testDir.mkdir();
    File testDirInner = new File(mLocalTachyonCluster.getTachyonHome() + "/testDir/testDirInner");
    testDirInner.mkdir();
    File testFile =
        generateFileContent("/testDir/testFile", BufferUtils.getIncreasingByteArray(10));
    generateFileContent("/testDir/testDirInner/testFile2",
        BufferUtils.getIncreasingByteArray(10, 20));

    mFsShell.run("copyFromLocal", testFile.getParent(), "/testDir");
    Assert.assertEquals(
        getCommandOutput(new String[] {"copyFromLocal", testFile.getParent(), "/testDir"}),
        mOutput.toString());
    TachyonFile file1 = mTfs.open(new TachyonURI("/testDir/testFile"));
    TachyonFile file2 = mTfs.open(new TachyonURI("/testDir/testDirInner/testFile2"));
    FileInfo fileInfo1 = mTfs.getInfo(file1);
    FileInfo fileInfo2 = mTfs.getInfo(file2);
    Assert.assertNotNull(fileInfo1);
    Assert.assertNotNull(fileInfo2);
    Assert.assertEquals(10, fileInfo1.length);
    Assert.assertEquals(20, fileInfo2.length);
    byte[] read = readContent(file1, 10);
    Assert.assertTrue(BufferUtils.equalIncreasingByteArray(10, read));
    read = readContent(file2, 20);
    Assert.assertTrue(BufferUtils.equalIncreasingByteArray(10, 20, read));
  }

  @Test
  public void copyFromLocalTestWithFullURI() throws IOException, TachyonException {
    File testFile = generateFileContent("/srcFileURI", BufferUtils.getIncreasingByteArray(10));
    String tachyonURI = "tachyon://" + mLocalTachyonCluster.getMasterHostname() + ":"
        + mLocalTachyonCluster.getMasterPort() + "/destFileURI";
    // when
    mFsShell.run("copyFromLocal", testFile.getPath(), tachyonURI);
    String cmdOut =
        getCommandOutput(new String[] {"copyFromLocal", testFile.getPath(), tachyonURI});
    // then
    Assert.assertEquals(cmdOut, mOutput.toString());
    TachyonFile file = mTfs.open(new TachyonURI("/destFileURI"));
    FileInfo fileInfo = mTfs.getInfo(file);
    Assert.assertEquals(10L, fileInfo.length);
    byte[] read = readContent(file, 10);
    Assert.assertTrue(BufferUtils.equalIncreasingByteArray(10, read));
  }

  @Test
  public void copyFromLocalFileToDstPathTest() throws IOException, TachyonException {
    String dataString = "copyFromLocalFileToDstPathTest";
    byte[] data = dataString.getBytes();
    File localDir = new File(mLocalTachyonCluster.getTachyonHome() + "/localDir");
    localDir.mkdir();
    File localFile = generateFileContent("/localDir/testFile", data);
    mFsShell.run("mkdir", "/dstDir");
    mFsShell.run("copyFromLocal", localFile.getPath(), "/dstDir");

    TachyonFile file = mTfs.open(new TachyonURI("/dstDir/testFile"));
    FileInfo fileInfo = mTfs.getInfo(file);
    Assert.assertNotNull(fileInfo);
    byte[] read = readContent(file, data.length);
    Assert.assertEquals(new String(read), dataString);
  }

  @Test
  public void copyFromLocalOverwriteTest() throws Exception {
    // This tests makes sure copyFromLocal will not overwrite an existing Tachyon file
    final int LEN1 = 10;
    final int LEN2 = 20;
    File testFile1 = generateFileContent("/testFile1", BufferUtils.getIncreasingByteArray(LEN1));
    File testFile2 = generateFileContent("/testFile2", BufferUtils.getIncreasingByteArray(LEN2));
    TachyonURI tachyonFilePath = new TachyonURI("/testFile");

    // Write the first file
    String[] cmd1 = {"copyFromLocal", testFile1.getPath(), tachyonFilePath.getPath()};
    mFsShell.run(cmd1);
    Assert.assertEquals(getCommandOutput(cmd1), mOutput.toString());
    TachyonFile tFile = mTfs.open(tachyonFilePath);
    Assert.assertTrue(BufferUtils.equalIncreasingByteArray(LEN1, readContent(tFile, LEN1)));

    // Write the second file to the same location, which should cause an exception
    try {
      mFsShell.copyFromLocal(testFile2, tachyonFilePath);
      Assert.assertTrue(false);
    } catch (IOException e) {
      // Let the exception through
    }
    // Make sure the original file is intact
    Assert.assertTrue(BufferUtils.equalIncreasingByteArray(LEN1, readContent(tFile, LEN1)));
  }

  @Test
  public void copyFromLocalAtomicTest() throws Exception {
    // copyFromLocal should not leave around any empty file metadata if it fails in the middle of
    // copying a file
    File testFile1 = generateFileContent("/testFile1", BufferUtils.getIncreasingByteArray(10));
    TachyonURI tachyonFilePath = new TachyonURI("/testFile");
    // Set testFile1 to be not readable, so that when we try to open it, we fail. NOTE: for this to
    // test anything, we depend on the implementation of copyFromLocal creating the destination file
    // in Tachyon before it tries to open the source file
    testFile1.setReadable(false);
    try {
      mFsShell.copyFromLocal(testFile1, tachyonFilePath);
      Assert.assertTrue(false);
    } catch (IOException e) {
      // Let the exception through
    }

    // Make sure the tachyon file wasn't created anyways
    Assert.assertNull(mTfs.openIfExists(tachyonFilePath));
  }

  @Test
  public void copyDirectoryFromLocalAtomicTest() throws Exception {
    File localDir = new File(mLocalTachyonCluster.getTachyonHome() + "/localDir");
    localDir.mkdir();
    File testFile =
        generateFileContent("/localDir/testFile", BufferUtils.getIncreasingByteArray(10));
    File testDir = testFile.getParentFile();
    TachyonURI tachyonDirPath = new TachyonURI("/testDir");
    testFile.setReadable(false);
    try {
      mFsShell.copyFromLocal(testDir, tachyonDirPath);
      Assert.assertTrue(false);
    } catch (IOException e) {
      // This should happen
    }
    Assert.assertNull(mTfs.openIfExists(tachyonDirPath));

    // If we put a copyable file in the directory, we should be able to copy just that file
    generateFileContent("/localDir/testFile2", BufferUtils.getIncreasingByteArray(20));
    try {
      mFsShell.copyFromLocal(testDir, tachyonDirPath);
      Assert.assertTrue(false);
    } catch (IOException e) {
      // This should happen
    }
    Assert.assertNotNull(mTfs.openIfExists(tachyonDirPath));
    Assert.assertNotNull(mTfs.openIfExists(new TachyonURI("/testDir/testFile2")));
    Assert.assertNull(mTfs.openIfExists(new TachyonURI("/testDir/testFile")));
  }

  @Test
  public void copyToLocalLargeTest() throws IOException {
    copyToLocalWithBytes(SIZE_BYTES);
  }

  @Test
  public void copyToLocalTest() throws IOException {
    copyToLocalWithBytes(10);
  }

  private void copyToLocalWithBytes(int bytes) throws IOException {
    TachyonFSTestUtils.createByteFile(mTfs, "/testFile", TachyonStorageType.STORE,
        UnderStorageType.NO_PERSIST, bytes);
    mFsShell.run("copyToLocal", "/testFile",
        mLocalTachyonCluster.getTachyonHome() + "/testFile");
    Assert.assertEquals(getCommandOutput(new String[] {"copyToLocal", "/testFile",
        mLocalTachyonCluster.getTachyonHome() + "/testFile"}), mOutput.toString());
    fileReadTest("/testFile", 10);
  }

  @Test
  public void copyToLocalDirTest() throws IOException, TachyonException {
    TfsShellUtilsTest.resetTachyonFileHierarchy(mTfs);
    int ret = mFsShell.run("copyToLocal", "/testWildCards/",
        mLocalTachyonCluster.getTachyonHome() + "/testDir");
    Assert.assertEquals(0, ret);
    fileReadTest("/testDir/foo/foobar1", 10);
    fileReadTest("/testDir/foo/foobar2", 20);
    fileReadTest("/testDir/bar/foobar3", 30);
    fileReadTest("/testDir/foobar4", 40);
  }

  private void fileReadTest(String fileName, int size) throws IOException {
    File testFile = new File(PathUtils.concatPath(mLocalTachyonCluster.getTachyonHome(), fileName));
    FileInputStream fis = new FileInputStream(testFile);
    byte[] read = new byte[size];
    fis.read(read);
    fis.close();
    Assert.assertTrue(BufferUtils.equalIncreasingByteArray(size, read));
  }

  @Test
  public void countNotExistTest() throws IOException {
    int ret = mFsShell.run("count", "/NotExistFile");
    Assert.assertEquals(ExceptionMessage.PATH_DOES_NOT_EXIST.getMessage("/NotExistFile") + "\n",
        mOutput.toString());
    Assert.assertEquals(-1, ret);
  }

  @Test
  public void countTest() throws IOException {
    TachyonFSTestUtils.createByteFile(mTfs, "/testRoot/testFileA", TachyonStorageType.STORE,
        UnderStorageType.NO_PERSIST, 10);
    TachyonFSTestUtils.createByteFile(mTfs, "/testRoot/testDir/testFileB", TachyonStorageType.STORE,
        UnderStorageType.NO_PERSIST, 20);
    TachyonFSTestUtils.createByteFile(mTfs, "/testRoot/testFileB", TachyonStorageType.STORE,
        UnderStorageType.NO_PERSIST, 30);
    mFsShell.run("count", "/testRoot");
    String expected = "";
    String format = "%-25s%-25s%-15s\n";
    expected += String.format(format, "File Count", "Folder Count", "Total Bytes");
    expected += String.format(format, 3, 2, 60);
    Assert.assertEquals(expected, mOutput.toString());
  }

  @Test
  public void fileinfoNotExistTest() throws IOException {
    int ret = mFsShell.run("fileinfo", "/NotExistFile");
    Assert.assertEquals(ExceptionMessage.PATH_DOES_NOT_EXIST.getMessage("/NotExistFile") + "\n",
        mOutput.toString());
    Assert.assertEquals(-1, ret);
  }

  /*
   * @Test public void fileInfoTest() throws IOException { TachyonFile file =
   * TachyonFSTestUtils.createByteFile(mTfs, "/testFile", CacheType.STORE,
   * UnderStorageType.NO_PERSIST, 10); mFsShell.run(new String[] {"fileinfo", "/testFile"});
   * FileInfo fileInfo = mTfs.getInfo(file); Assert.assertNotNull(fileInfo); List<FileBlockInfo>
   * blocks = mTfs.getFileBlocks(fileId); String[] commandParameters = new String[3 +
   * blocks.size()]; commandParameters[0] = "fileinfo"; commandParameters[1] = "/testFile";
   * commandParameters[2] = String.valueOf(file.getFileId()); Iterator<FileBlockInfo> iter =
   * blocks.iterator(); int i = 3; while (iter.hasNext()) { commandParameters[i ++] =
   * iter.next().toString(); } Assert.assertEquals(getCommandOutput(commandParameters),
   * mOutput.toString()); }
   */
  private File generateFileContent(String path, byte[] toWrite)
      throws IOException, FileNotFoundException {
    File testFile = new File(mLocalTachyonCluster.getTachyonHome() + path);
    testFile.createNewFile();
    FileOutputStream fos = new FileOutputStream(testFile);
    fos.write(toWrite);
    fos.close();
    return testFile;
  }

  private String getCommandOutput(String[] command) {
    String cmd = command[0];
    if (command.length == 2) {
      if (cmd.equals("ls")) {
        // Not sure how to handle this one.
        return null;
      } else if (cmd.equals("mkdir")) {
        return "Successfully created directory " + command[1] + "\n";
      } else if (cmd.equals("rm") || cmd.equals("rmr")) {
        return command[1] + " has been removed" + "\n";
      } else if (cmd.equals("touch")) {
        return command[1] + " has been created" + "\n";
      }
    } else if (command.length == 3) {
      if (cmd.equals("mv")) {
        return "Renamed " + command[1] + " to " + command[2] + "\n";
      } else if (cmd.equals("copyFromLocal")) {
        return "Copied " + command[1] + " to " + command[2] + "\n";
      } else if (cmd.equals("copyToLocal")) {
        return "Copied " + command[1] + " to " + command[2] + "\n";
      }
    } else if (command.length > 3) {
      if (cmd.equals("location")) {
        StringBuilder ret = new StringBuilder();
        ret.append(command[1] + " with file id " + command[2] + " is on nodes: \n");
        for (int i = 3; i < command.length; i ++) {
          ret.append(command[i] + "\n");
        }
        return ret.toString();
      } else if (cmd.equals("fileinfo")) {
        StringBuilder ret = new StringBuilder();
        ret.append(command[1] + " with file id " + command[2] + " has the following blocks: \n");
        for (int i = 3; i < command.length; i ++) {
          ret.append(command[i] + "\n");
        }
        return ret.toString();
      }
    }
    return null;
  }

  @Test
  public void locationNotExistTest() throws IOException {
    int ret = mFsShell.run("location", "/NotExistFile");
    Assert.assertEquals(ExceptionMessage.PATH_DOES_NOT_EXIST.getMessage("/NotExistFile") + "\n",
        mOutput.toString());
    Assert.assertEquals(-1, ret);
  }

  /*
   * @Test public void locationTest() throws IOException { TachyonFile file =
   * TachyonFSTestUtils.createByteFile(mTfs, "/testFile", CacheType.STORE,
   * UnderStorageType.NO_PERSIST, 10); mFsShell.run(new String[] {"location", "/testFile"});
   *
   * FileInfo fileInfo = mTfs.getInfo(file); Assert.assertNotNull(fileInfo); List<String>
   * locationsList = tFile.getLocationHosts(); String[] commandParameters = new String[3 +
   * locationsList.size()]; commandParameters[0] = "location"; commandParameters[1] = "/testFile";
   * commandParameters[2] = String.valueOf(file.getFileId()); Iterator<String> iter =
   * locationsList.iterator(); int i = 3; while (iter.hasNext()) { commandParameters[i ++] =
   * iter.next(); } Assert.assertEquals(getCommandOutput(commandParameters), mOutput.toString()); }
   */
  @Test
  public void lsrTest() throws IOException, TachyonException {
    FileInfo[] files = new FileInfo[4];
    String testUser = "test_user_lsr";
    System.setProperty(Constants.SECURITY_LOGIN_USERNAME, testUser);

    TachyonFile fileA = TachyonFSTestUtils.createByteFile(mTfs, "/testRoot/testFileA",
        TachyonStorageType.STORE, UnderStorageType.NO_PERSIST, 10);
    files[0] = mTfs.getInfo(fileA);
    TachyonFSTestUtils.createByteFile(mTfs, "/testRoot/testDir/testFileB", TachyonStorageType.STORE,
        UnderStorageType.NO_PERSIST, 20);
    files[1] = mTfs.getInfo(mTfs.open(new TachyonURI("/testRoot/testDir")));
    files[2] = mTfs.getInfo(mTfs.open(new TachyonURI("/testRoot/testDir/testFileB")));
    TachyonFile fileC = TachyonFSTestUtils.createByteFile(mTfs, "/testRoot/testFileC",
        TachyonStorageType.NO_STORE, UnderStorageType.SYNC_PERSIST, 30);
    files[3] = mTfs.getInfo(fileC);
    mFsShell.run("lsr", "/testRoot");
    String expected = "";
<<<<<<< HEAD
    String format = "%-10s%-25s%-15s%-15s%-5s\n";
    expected +=
        String.format(format, FormatUtils.getSizeFromBytes(10),
            TfsShell.convertMsToDate(files[0].getCreationTimeMs()), "In Memory",
            testUser, "/testRoot/testFileA");
    expected +=
        String.format(format, FormatUtils.getSizeFromBytes(0),
            TfsShell.convertMsToDate(files[1].getCreationTimeMs()), "",
            testUser, "/testRoot/testDir");
    expected +=
        String.format(format, FormatUtils.getSizeFromBytes(20),
            TfsShell.convertMsToDate(files[2].getCreationTimeMs()), "In Memory",
            testUser, "/testRoot/testDir/testFileB");
    expected +=
        String.format(format, FormatUtils.getSizeFromBytes(30),
            TfsShell.convertMsToDate(files[3].getCreationTimeMs()), "Not In Memory",
            testUser, "/testRoot/testFileC");
=======
    String format = "%-10s%-25s%-15s%-5s\n";
    expected += String.format(format, FormatUtils.getSizeFromBytes(10),
        TfsShell.convertMsToDate(files[0].getCreationTimeMs()), "In Memory", "/testRoot/testFileA");
    expected += String.format(format, FormatUtils.getSizeFromBytes(0),
        TfsShell.convertMsToDate(files[1].getCreationTimeMs()), "", "/testRoot/testDir");
    expected += String.format(format, FormatUtils.getSizeFromBytes(20),
        TfsShell.convertMsToDate(files[2].getCreationTimeMs()), "In Memory",
        "/testRoot/testDir/testFileB");
    expected += String.format(format, FormatUtils.getSizeFromBytes(30),
        TfsShell.convertMsToDate(files[3].getCreationTimeMs()), "Not In Memory",
        "/testRoot/testFileC");
>>>>>>> 0198ae83
    Assert.assertEquals(expected, mOutput.toString());
  }

  @Test
  public void lsTest() throws IOException, TachyonException {
    FileInfo[] files = new FileInfo[4];
    String testUser = "test_user_ls";
    System.setProperty(Constants.SECURITY_LOGIN_USERNAME, testUser);

    TachyonFile fileA = TachyonFSTestUtils.createByteFile(mTfs, "/testRoot/testFileA",
        TachyonStorageType.STORE, UnderStorageType.NO_PERSIST, 10);
    files[0] = mTfs.getInfo(fileA);
    TachyonFSTestUtils.createByteFile(mTfs, "/testRoot/testDir/testFileB", TachyonStorageType.STORE,
        UnderStorageType.NO_PERSIST, 20);
    files[1] = mTfs.getInfo(mTfs.open(new TachyonURI("/testRoot/testDir")));
    TachyonFile fileC = TachyonFSTestUtils.createByteFile(mTfs, "/testRoot/testFileC",
        TachyonStorageType.NO_STORE, UnderStorageType.SYNC_PERSIST, 30);
    files[2] = mTfs.getInfo(fileC);
    mFsShell.run("ls", "/testRoot");
    String expected = "";
    String format = "%-10s%-25s%-15s%-15s%-5s\n";
    expected += String.format(format, FormatUtils.getSizeFromBytes(10),
        TfsShell.convertMsToDate(files[0].getCreationTimeMs()), "In Memory",
        testUser, "/testRoot/testFileA");
    expected += String.format(format, FormatUtils.getSizeFromBytes(0),
        TfsShell.convertMsToDate(files[1].getCreationTimeMs()), "",
        testUser, "/testRoot/testDir");
    expected += String.format(format, FormatUtils.getSizeFromBytes(30),
        TfsShell.convertMsToDate(files[2].getCreationTimeMs()), "Not In Memory",
        testUser, "/testRoot/testFileC");
    Assert.assertEquals(expected, mOutput.toString());
  }

  @Test
  public void mkdirComplexPathTest() throws IOException, TachyonException {
    mFsShell.run("mkdir", "/Complex!@#$%^&*()-_=+[]{};\"'<>,.?/File");
    TachyonFile tFile = mTfs.open(new TachyonURI("/Complex!@#$%^&*()-_=+[]{};\"'<>,.?/File"));
    FileInfo fileInfo = mTfs.getInfo(tFile);
    Assert.assertNotNull(fileInfo);
    Assert.assertEquals(
        getCommandOutput(new String[] {"mkdir", "/Complex!@#$%^&*()-_=+[]{};\"'<>,.?/File"}),
        mOutput.toString());
    Assert.assertTrue(fileInfo.isIsFolder());
  }

  @Test
  public void mkdirExistingTest() throws IOException {
    Assert.assertEquals(0, mFsShell.run("mkdir", "/testFile1"));
    Assert.assertEquals(0, mFsShell.run("mkdir", "/testFile1"));
  }

  @Test
  public void mkdirInvalidPathTest() throws IOException {
    Assert.assertEquals(-1, mFsShell.run("mkdir", "/test File Invalid Path"));
  }

  @Test
  public void mkdirShortPathTest() throws IOException, TachyonException {
    mFsShell.run("mkdir", "/root/testFile1");
    TachyonFile tFile = mTfs.open(new TachyonURI("/root/testFile1"));
    FileInfo fileInfo = mTfs.getInfo(tFile);
    Assert.assertNotNull(fileInfo);
    Assert.assertEquals(getCommandOutput(new String[] {"mkdir", "/root/testFile1"}),
        mOutput.toString());
    Assert.assertTrue(fileInfo.isIsFolder());
  }

  @Test
  public void mkdirTest() throws IOException, TachyonException {
    String qualifiedPath = "tachyon://" + mLocalTachyonCluster.getMasterHostname() + ":"
        + mLocalTachyonCluster.getMasterPort() + "/root/testFile1";
    mFsShell.run("mkdir", qualifiedPath);
    TachyonFile tFile = mTfs.open(new TachyonURI("/root/testFile1"));
    FileInfo fileInfo = mTfs.getInfo(tFile);
    Assert.assertNotNull(fileInfo);
    Assert.assertEquals(getCommandOutput(new String[] {"mkdir", qualifiedPath}),
        mOutput.toString());
    Assert.assertTrue(fileInfo.isIsFolder());
  }

  private byte[] readContent(TachyonFile tFile, int length) throws IOException, TachyonException {
    InStreamOptions options = new InStreamOptions.Builder(new TachyonConf())
        .setTachyonStorageType(TachyonStorageType.NO_STORE).build();
    FileInStream tfis = mTfs.getInStream(tFile, options);
    byte[] read = new byte[length];
    tfis.read(read);
    return read;
  }

  @Test
  public void renameParentDirectoryTest() throws IOException {
    StringBuilder toCompare = new StringBuilder();
    mFsShell.run("mkdir", "/test/File1");
    toCompare.append(getCommandOutput(new String[] {"mkdir", "/test/File1"}));
    mFsShell.rename(new String[] {"rename", "/test", "/test2"});
    toCompare.append(getCommandOutput(new String[] {"mv", "/test", "/test2"}));
    Assert.assertTrue(fileExist(new TachyonURI("/test2/File1")));
    Assert.assertFalse(fileExist(new TachyonURI("/test")));
    Assert.assertFalse(fileExist(new TachyonURI("/test/File1")));
    Assert.assertEquals(toCompare.toString(), mOutput.toString());
  }

  @Test
  public void renameTest() throws IOException {
    StringBuilder toCompare = new StringBuilder();
    mFsShell.run("mkdir", "/testFolder1");
    toCompare.append(getCommandOutput(new String[] {"mkdir", "/testFolder1"}));
    Assert.assertTrue(fileExist(new TachyonURI("/testFolder1")));
    mFsShell.rename(new String[] {"rename", "/testFolder1", "/testFolder"});
    toCompare.append(getCommandOutput(new String[] {"mv", "/testFolder1", "/testFolder"}));
    Assert.assertEquals(toCompare.toString(), mOutput.toString());
    Assert.assertTrue(fileExist(new TachyonURI("/testFolder")));
    Assert.assertFalse(fileExist(new TachyonURI("/testFolder1")));
  }

  @Test
  public void renameToExistingFileTest() throws IOException {
    mException.expect(IOException.class);
    mException.expectMessage("mv: Failed to rename /testFolder1 to /testFolder");

    StringBuilder toCompare = new StringBuilder();
    mFsShell.run("mkdir", "/testFolder");
    toCompare.append(getCommandOutput(new String[] {"mkdir", "/testFolder"}));
    mFsShell.run("mkdir", "/testFolder1");
    toCompare.append(getCommandOutput(new String[] {"mkdir", "/testFolder1"}));
    mFsShell.rename(new String[] {"rename", "/testFolder1", "/testFolder"});
  }

  @Test
  public void rmNotExistingFileTest() throws IOException {
    mFsShell.run("rm", "/testFile");
    String expected = ExceptionMessage.PATH_DOES_NOT_EXIST.getMessage("/testFile") + "\n";
    Assert.assertEquals(expected, mOutput.toString());
  }

  @Test
  public void rmNotExistingDirTest() throws IOException {
    StringBuilder toCompare = new StringBuilder();
    mFsShell.run("mkdir", "/testFolder");
    toCompare.append(getCommandOutput(new String[] {"mkdir", "/testFolder"}));
    mFsShell.run("rm", "/testFolder");
    toCompare.append("rm: cannot remove a directory, please try rmr <path>\n");
    Assert.assertEquals(toCompare.toString(), mOutput.toString());
  }

  @Test
  public void rmTest() throws IOException {
    StringBuilder toCompare = new StringBuilder();
    mFsShell.run("mkdir", "/testFolder1/testFolder2");
    toCompare.append(getCommandOutput(new String[] {"mkdir", "/testFolder1/testFolder2"}));
    mFsShell.run("touch", "/testFolder1/testFolder2/testFile2");
    toCompare
        .append(getCommandOutput(new String[] {"touch", "/testFolder1/testFolder2/testFile2"}));
    TachyonURI testFolder1 = new TachyonURI("/testFolder1");
    TachyonURI testFolder2 = new TachyonURI("/testFolder1/testFolder2");
    TachyonURI testFile2 = new TachyonURI("/testFolder1/testFolder2/testFile2");
    Assert.assertTrue(fileExist(testFolder1));
    Assert.assertTrue(fileExist(testFolder2));
    Assert.assertTrue(fileExist(testFile2));
    mFsShell.run("rm", "/testFolder1/testFolder2/testFile2");
    toCompare.append(getCommandOutput(new String[] {"rm", "/testFolder1/testFolder2/testFile2"}));
    Assert.assertEquals(toCompare.toString(), mOutput.toString());
    Assert.assertTrue(fileExist(testFolder1));
    Assert.assertTrue(fileExist(testFolder2));
    Assert.assertFalse(fileExist(testFile2));
  }

  @Test
  public void rmrTest() throws IOException {
    StringBuilder toCompare = new StringBuilder();
    mFsShell.run("mkdir", "/testFolder1/testFolder2");
    toCompare.append(getCommandOutput(new String[] {"mkdir", "/testFolder1/testFolder2"}));
    mFsShell.run("touch", "/testFolder1/testFolder2/testFile2");
    toCompare
        .append(getCommandOutput(new String[] {"touch", "/testFolder1/testFolder2/testFile2"}));
    TachyonURI testFolder1 = new TachyonURI("/testFolder1");
    TachyonURI testFolder2 = new TachyonURI("/testFolder1/testFolder2");
    TachyonURI testFile2 = new TachyonURI("/testFolder1/testFolder2/testFile2");
    Assert.assertTrue(fileExist(testFolder1));
    Assert.assertTrue(fileExist(testFolder2));
    Assert.assertTrue(fileExist(testFile2));
    mFsShell.run("rmr", "/testFolder1/testFolder2/testFile2");
    toCompare.append(getCommandOutput(new String[] {"rm", "/testFolder1/testFolder2/testFile2"}));
    Assert.assertEquals(toCompare.toString(), mOutput.toString());
    Assert.assertTrue(fileExist(testFolder1));
    Assert.assertTrue(fileExist(testFolder2));
    Assert.assertFalse(fileExist(testFile2));
    mFsShell.run("rmr", "/testFolder1");
    toCompare.append(getCommandOutput(new String[] {"rmr", "/testFolder1"}));
    Assert.assertEquals(toCompare.toString(), mOutput.toString());
    Assert.assertFalse(fileExist(testFolder1));
    Assert.assertFalse(fileExist(testFolder2));
    Assert.assertFalse(fileExist(testFile2));
  }

  @Test
  public void tailEmptyFileTest() throws IOException {
    TachyonFSTestUtils.createByteFile(mTfs, "/emptyFile", TachyonStorageType.STORE,
        UnderStorageType.NO_PERSIST, 0);
    int ret = mFsShell.run("tail", "/emptyFile");
    Assert.assertEquals(0, ret);
  }

  @Test
  public void tailLargeFileTest() throws IOException {
    TachyonFSTestUtils.createByteFile(mTfs, "/testFile", TachyonStorageType.STORE,
        UnderStorageType.NO_PERSIST, 2048);
    mFsShell.run("tail", "/testFile");
    byte[] expect = BufferUtils.getIncreasingByteArray(1024, 1024);
    Assert.assertArrayEquals(expect, mOutput.toByteArray());
  }

  @Test
  public void tailNotExistTest() throws IOException {
    int ret = mFsShell.run("tail", "/testFile");
    Assert.assertEquals(-1, ret);
  }

  @Test
  public void tailSmallFileTest() throws IOException {
    TachyonFSTestUtils.createByteFile(mTfs, "/testFile", TachyonStorageType.STORE,
        UnderStorageType.NO_PERSIST, 10);
    mFsShell.run("tail", "/testFile");
    byte[] expect = BufferUtils.getIncreasingByteArray(10);
    Assert.assertArrayEquals(expect, mOutput.toByteArray());
  }

  @Test
  public void touchTest() throws IOException, TachyonException {
    String[] argv = new String[] {"touch", "/testFile"};
    mFsShell.run(argv);
    TachyonFile tFile = mTfs.open(new TachyonURI("/testFile"));
    FileInfo fileInfo = mTfs.getInfo(tFile);
    Assert.assertNotNull(fileInfo);
    Assert.assertEquals(getCommandOutput(argv), mOutput.toString());
    Assert.assertFalse(fileInfo.isFolder);
  }

  @Test
  public void touchTestWithFullURI() throws IOException, TachyonException {
    String tachyonURI = "tachyon://" + mLocalTachyonCluster.getMasterHostname() + ":"
        + mLocalTachyonCluster.getMasterPort() + "/destFileURI";
    // when
    String[] argv = new String[] {"touch", tachyonURI};
    mFsShell.run(argv);
    // then
    TachyonFile tFile = mTfs.open(new TachyonURI("/destFileURI"));
    FileInfo fileInfo = mTfs.getInfo(tFile);
    Assert.assertNotNull(fileInfo);
    Assert.assertEquals(getCommandOutput(argv), mOutput.toString());
    Assert.assertFalse(fileInfo.isFolder);
  }

  @Test
  public void freeTest() throws IOException, TachyonException {
    TachyonFile file = TachyonFSTestUtils.createByteFile(mTfs, "/testFile",
        TachyonStorageType.STORE, UnderStorageType.NO_PERSIST, 10);
    mFsShell.run("free", "/testFile");
    TachyonConf tachyonConf = mLocalTachyonCluster.getMasterTachyonConf();
    CommonUtils.sleepMs(tachyonConf.getInt(Constants.WORKER_BLOCK_HEARTBEAT_INTERVAL_MS));
    Assert.assertFalse(mTfs.getInfo(file).getInMemoryPercentage() == 100);
  }

  @Test
  public void duTest() throws IOException {
    TachyonFSTestUtils.createByteFile(mTfs, "/testRoot/testFileA", TachyonStorageType.STORE,
        UnderStorageType.NO_PERSIST, 10);
    TachyonFSTestUtils.createByteFile(mTfs, "/testRoot/testDir/testFileB", TachyonStorageType.STORE,
        UnderStorageType.NO_PERSIST, 20);
    TachyonFSTestUtils.createByteFile(mTfs, "/testRoot/testDir/testDir/testFileC",
        TachyonStorageType.STORE, UnderStorageType.NO_PERSIST, 30);

    String expected = "";
    // du a non-existing file
    mFsShell.run("du", "/testRoot/noneExisting");
    expected += ExceptionMessage.PATH_DOES_NOT_EXIST.getMessage("/testRoot/noneExisting") + "\n";
    // du a file
    mFsShell.run("du", "/testRoot/testFileA");
    expected += "/testRoot/testFileA is 10 bytes\n";
    // du a folder
    mFsShell.run("du", "/testRoot/testDir");
    expected += "/testRoot/testDir is 50 bytes\n";
    Assert.assertEquals(expected.toString(), mOutput.toString());
  }

  @Test
  public void catWildcardTest() throws IOException, TachyonException {
    TfsShellUtilsTest.resetTachyonFileHierarchy(mTfs);
    // the expect contents (remember that the order is based on path)
    byte[] exp1 = BufferUtils.getIncreasingByteArray(30); // testWildCards/bar/foobar3
    byte[] exp2 = BufferUtils.getIncreasingByteArray(10); // testWildCards/foo/foobar1
    byte[] exp3 = BufferUtils.getIncreasingByteArray(20); // testWildCards/foo/foobar2
    byte[] expect = new byte[exp1.length + exp2.length + exp3.length];
    System.arraycopy(exp1, 0, expect, 0, exp1.length);
    System.arraycopy(exp2, 0, expect, exp1.length, exp2.length);
    System.arraycopy(exp3, 0, expect, exp1.length + exp2.length, exp3.length);

    int ret = mFsShell.run("cat", "/testWildCards/*/foo*");
    Assert.assertEquals(0, ret);
    Assert.assertArrayEquals(mOutput.toByteArray(), expect);
  }

  @Test
  public void freeWildCardTest() throws IOException, TachyonException {
    TfsShellUtilsTest.resetTachyonFileHierarchy(mTfs);

    TachyonConf tachyonConf = mLocalTachyonCluster.getMasterTachyonConf();

    int ret = mFsShell.run("free", "/testWild*/foo/*");
    CommonUtils.sleepMs(null,
        tachyonConf.getInt(Constants.WORKER_BLOCK_HEARTBEAT_INTERVAL_MS) * 2 + 10);
    Assert.assertEquals(0, ret);
    Assert.assertFalse(isInMemoryTest("/testWildCards/foo/foobar1"));
    Assert.assertFalse(isInMemoryTest("/testWildCards/foo/foobar2"));
    Assert.assertTrue(isInMemoryTest("/testWildCards/bar/foobar3"));
    Assert.assertTrue(isInMemoryTest("/testWildCards/foobar4"));

    ret = mFsShell.run("free", "/testWild*/*/");
    CommonUtils.sleepMs(null,
        tachyonConf.getInt(Constants.WORKER_BLOCK_HEARTBEAT_INTERVAL_MS) * 2 + 10);
    Assert.assertEquals(0, ret);
    Assert.assertFalse(isInMemoryTest("/testWildCards/bar/foobar3"));
    Assert.assertFalse(isInMemoryTest("/testWildCards/foobar4"));
  }

  private boolean isInMemoryTest(String path) throws IOException, TachyonException {
    return (mTfs.getInfo(mTfs.open(new TachyonURI(path))).getInMemoryPercentage() == 100);
  }

  @Test
  public void lsWildcardTest() throws IOException, TachyonException {
    String testUser = "test_user_lsWildcard";
    System.setProperty(Constants.SECURITY_LOGIN_USERNAME, testUser);

    TfsShellUtilsTest.resetTachyonFileHierarchy(mTfs);

    String expect = "";
<<<<<<< HEAD
    expect += getLsResultStr(new TachyonURI("/testWildCards/bar/foobar3"), 30, testUser);
    expect += getLsResultStr(new TachyonURI("/testWildCards/foo/foobar1"), 10, testUser);
    expect += getLsResultStr(new TachyonURI("/testWildCards/foo/foobar2"), 20, testUser);
    mFsShell.run(new String[] {"ls", "/testWildCards/*/foo*"});
    Assert.assertEquals(expect, mOutput.toString());

    expect += getLsResultStr(new TachyonURI("/testWildCards/bar/foobar3"), 30, testUser);
    expect += getLsResultStr(new TachyonURI("/testWildCards/foo/foobar1"), 10, testUser);
    expect += getLsResultStr(new TachyonURI("/testWildCards/foo/foobar2"), 20, testUser);
    expect += getLsResultStr(new TachyonURI("/testWildCards/foobar4"), 40, testUser);
    mFsShell.run(new String[] {"ls", "/testWildCards/*"});
=======
    expect += getLsResultStr(new TachyonURI("/testWildCards/bar/foobar3"), 30);
    expect += getLsResultStr(new TachyonURI("/testWildCards/foo/foobar1"), 10);
    expect += getLsResultStr(new TachyonURI("/testWildCards/foo/foobar2"), 20);
    mFsShell.run("ls", "/testWildCards/*/foo*");
    Assert.assertEquals(expect, mOutput.toString());

    expect += getLsResultStr(new TachyonURI("/testWildCards/bar/foobar3"), 30);
    expect += getLsResultStr(new TachyonURI("/testWildCards/foo/foobar1"), 10);
    expect += getLsResultStr(new TachyonURI("/testWildCards/foo/foobar2"), 20);
    expect += getLsResultStr(new TachyonURI("/testWildCards/foobar4"), 40);
    mFsShell.run("ls", "/testWildCards/*");
>>>>>>> 0198ae83
    Assert.assertEquals(expect, mOutput.toString());
  }

  private String getLsResultStr(TachyonURI tUri, int size, String testUser) throws IOException,
  TachyonException {
    String format = "%-10s%-25s%-15s%-15s%-5s\n";
    return String.format(format, FormatUtils.getSizeFromBytes(size),
        TfsShell.convertMsToDate(mTfs.getInfo(mTfs.open(tUri)).getCreationTimeMs()), "In Memory",
        testUser, tUri.getPath());
  }

  @Test
  public void rmWildCardTest() throws IOException, TachyonException {
    TfsShellUtilsTest.resetTachyonFileHierarchy(mTfs);

    mFsShell.run("rm", "/testWildCards/foo/foo*");
    Assert.assertFalse(fileExist(new TachyonURI("/testWildCards/foo/foobar1")));
    Assert.assertFalse(fileExist(new TachyonURI("/testWildCards/foo/foobar2")));
    Assert.assertTrue(fileExist(new TachyonURI("/testWildCards/bar/foobar3")));

    mFsShell.run("rm", "/testWildCards/*");
    Assert.assertFalse(fileExist(new TachyonURI("/testWildCards/foobar4")));
    Assert.assertTrue(fileExist(new TachyonURI("/testWildCards/foo")));
    Assert.assertTrue(fileExist(new TachyonURI("/testWildCards/bar")));
    Assert.assertTrue(fileExist(new TachyonURI("/testWildCards/bar/foobar3")));
  }

  private boolean fileExist(TachyonURI path) {
    try {
      return mTfs.open(path) != null;
    } catch (IOException e) {
      return false;
    } catch (TachyonException e) {
      return false;
    }
  }

  @Test
  public void rmrWildCardTest() throws IOException, TachyonException {
    TfsShellUtilsTest.resetTachyonFileHierarchy(mTfs);

    mFsShell.run("rmr", "/testWildCards/foo/foo*");
    Assert.assertFalse(fileExist(new TachyonURI("/testWildCards/foo/foobar1")));
    Assert.assertFalse(fileExist(new TachyonURI("/testWildCards/foo/foobar2")));
    Assert.assertTrue(fileExist(new TachyonURI("/testWildCards/foo")));
    Assert.assertTrue(fileExist(new TachyonURI("/testWildCards/bar/foobar3")));

    mFsShell.run("rmr", "/testWildCards/ba*");
    Assert.assertFalse(fileExist(new TachyonURI("/testWildCards/bar")));
    Assert.assertFalse(fileExist(new TachyonURI("/testWildCards/bar/foobar3")));
    Assert.assertTrue(fileExist(new TachyonURI("/testWildCards/foobar4")));

    mFsShell.run("rmr", "/testWildCards/*");
    Assert.assertFalse(fileExist(new TachyonURI("/testWildCards/bar")));
    Assert.assertFalse(fileExist(new TachyonURI("/testWildCards/foo")));
    Assert.assertFalse(fileExist(new TachyonURI("/testWildCards/foobar4")));
  }

  @Test
  public void tailWildcardTest() throws IOException, TachyonException {
    TfsShellUtilsTest.resetTachyonFileHierarchy(mTfs);

    // the expect contents (remember that the order is based on the path)
    byte[] exp1 = BufferUtils.getIncreasingByteArray(30); // testWildCards/bar/foobar3
    byte[] exp2 = BufferUtils.getIncreasingByteArray(10); // testWildCards/foo/foobar1
    byte[] exp3 = BufferUtils.getIncreasingByteArray(20); // testWildCards/foo/foobar2
    byte[] expect = new byte[exp1.length + exp2.length + exp3.length];
    System.arraycopy(exp1, 0, expect, 0, exp1.length);
    System.arraycopy(exp2, 0, expect, exp1.length, exp2.length);
    System.arraycopy(exp3, 0, expect, exp1.length + exp2.length, exp3.length);

    int ret = mFsShell.run("tail", "/testWildCards/*/foo*");
    Assert.assertEquals(0, ret);
    Assert.assertArrayEquals(mOutput.toByteArray(), expect);
  }

  @Test
  public void fileinfoWildCardTest() throws IOException, TachyonException {
    TfsShellUtilsTest.resetTachyonFileHierarchy(mTfs);

    mFsShell.run("fileinfo", "/testWildCards/*");
    String res1 = mOutput.toString();
    Assert.assertTrue(res1.contains("/testWildCards/foo"));
    Assert.assertTrue(res1.contains("/testWildCards/bar"));
    Assert.assertTrue(res1.contains("/testWildCards/foobar4"));
    Assert.assertFalse(res1.contains("/testWildCards/foo/foobar1"));
    Assert.assertFalse(res1.contains("/testWildCards/bar/foobar3"));

    mFsShell.run("fileinfo", "/testWildCards/*/foo*");
    String res2 = mOutput.toString();
    res2 = res2.replace(res1, "");
    Assert.assertTrue(res2.contains("/testWildCards/foo/foobar1"));
    Assert.assertTrue(res2.contains("/testWildCards/foo/foobar2"));
    Assert.assertTrue(res2.contains("/testWildCards/bar/foobar3"));
    Assert.assertFalse(res2.contains("/testWildCards/foobar4"));
  }

  // private boolean isFileExist(TachyonURI path) {
  // try {
  // mTfs.open(path);
  // return true;
  // } catch (IOException ioe) {
  // return false;
  // }
  // }

  @Test
  public void copyFromLocalWildcardTest() throws IOException {
    TfsShellUtilsTest.resetLocalFileHierarchy(mLocalTachyonCluster);
    int ret = mFsShell.run("copyFromLocal",
        mLocalTachyonCluster.getTachyonHome() + "/testWildCards/*/foo*", "/testDir");
    Assert.assertEquals(0, ret);
    Assert.assertTrue(fileExist(new TachyonURI("/testDir/foobar1")));
    Assert.assertTrue(fileExist(new TachyonURI("/testDir/foobar2")));
    Assert.assertTrue(fileExist(new TachyonURI("/testDir/foobar3")));
    Assert.assertFalse(fileExist(new TachyonURI("/testDir/foobar4")));
  }

  @Test
  public void copyFromLocalWildcardExistingDirTest() throws IOException, TachyonException {
    TfsShellUtilsTest.resetLocalFileHierarchy(mLocalTachyonCluster);
    mTfs.mkdir(new TachyonURI("/testDir"));
    int ret = mFsShell.run("copyFromLocal",
        mLocalTachyonCluster.getTachyonHome() + "/testWildCards/*/foo*", "/testDir");
    Assert.assertEquals(0, ret);
    Assert.assertTrue(fileExist(new TachyonURI("/testDir/foobar1")));
    Assert.assertTrue(fileExist(new TachyonURI("/testDir/foobar2")));
    Assert.assertTrue(fileExist(new TachyonURI("/testDir/foobar3")));
  }

  @Test
  public void copyFromLocalWildcardNotDirTest() throws IOException, TachyonException {
    TfsShellUtilsTest.resetTachyonFileHierarchy(mTfs);
    int ret = mFsShell.run("copyFromLocal",
        mLocalTachyonCluster.getTachyonHome() + "/testWildCards/*/foo*", "/testWildCards/foobar4");
    Assert.assertEquals(-1, ret);
  }

  @Test
  public void copyFromLocalWildcardHierTest() throws IOException {
    TfsShellUtilsTest.resetLocalFileHierarchy(mLocalTachyonCluster);
    int ret = mFsShell.run("copyFromLocal",
        mLocalTachyonCluster.getTachyonHome() + "/testWildCards/*", "/testDir");

    mFsShell.run("ls", "/testDir");
    Assert.assertEquals(0, ret);
    Assert.assertTrue(fileExist(new TachyonURI("/testDir/foo/foobar1")));
    Assert.assertTrue(fileExist(new TachyonURI("/testDir/foo/foobar2")));
    Assert.assertTrue(fileExist(new TachyonURI("/testDir/bar/foobar3")));
    Assert.assertTrue(fileExist(new TachyonURI("/testDir/foobar4")));
  }

  @Test
  public void copyToLocalWildcardTest() throws IOException, TachyonException {
    TfsShellUtilsTest.resetTachyonFileHierarchy(mTfs);
    int ret = mFsShell.run("copyToLocal", "/testWildCards/*/foo*",
        mLocalTachyonCluster.getTachyonHome() + "/testDir");
    Assert.assertEquals(0, ret);
    fileReadTest("/testDir/foobar1", 10);
    fileReadTest("/testDir/foobar2", 20);
    fileReadTest("/testDir/foobar3", 30);
  }

  @Test
  public void copyToLocalWildcardExistingDirTest() throws IOException, TachyonException {
    TfsShellUtilsTest.resetTachyonFileHierarchy(mTfs);

    new File(mLocalTachyonCluster.getTachyonHome() + "/testDir").mkdir();

    int ret = mFsShell.run("copyToLocal", "/testWildCards/*/foo*",
        mLocalTachyonCluster.getTachyonHome() + "/testDir");
    Assert.assertEquals(0, ret);
    fileReadTest("/testDir/foobar1", 10);
    fileReadTest("/testDir/foobar2", 20);
    fileReadTest("/testDir/foobar3", 30);
  }

  @Test
  public void copyToLocalWildcardNotDirTest() throws IOException, TachyonException {
    TfsShellUtilsTest.resetTachyonFileHierarchy(mTfs);
    new File(mLocalTachyonCluster.getTachyonHome() + "/testDir").mkdir();
    new File(mLocalTachyonCluster.getTachyonHome() + "/testDir/testFile").createNewFile();

    int ret = mFsShell.run("copyToLocal", "/testWildCards/*/foo*",
        mLocalTachyonCluster.getTachyonHome() + "/testDir/testFile");
    Assert.assertEquals(-1, ret);
  }

  @Test
  public void copyToLocalWildcardHierTest() throws IOException, TachyonException {
    TfsShellUtilsTest.resetTachyonFileHierarchy(mTfs);
    int ret = mFsShell.run("copyToLocal", "/testWildCards/*",
        mLocalTachyonCluster.getTachyonHome() + "/testDir");
    Assert.assertEquals(0, ret);
    fileReadTest("/testDir/foo/foobar1", 10);
    fileReadTest("/testDir/foo/foobar2", 20);
    fileReadTest("/testDir/bar/foobar3", 30);
    fileReadTest("/testDir/foobar4", 40);
  }
}<|MERGE_RESOLUTION|>--- conflicted
+++ resolved
@@ -44,7 +44,6 @@
 import tachyon.exception.ExceptionMessage;
 import tachyon.exception.TachyonException;
 import tachyon.master.LocalTachyonCluster;
-import tachyon.master.MasterContext;
 import tachyon.security.LoginUser;
 import tachyon.security.authentication.AuthType;
 import tachyon.thrift.FileInfo;
@@ -81,9 +80,9 @@
   public final void before() throws Exception {
     mLocalTachyonCluster = new LocalTachyonCluster(SIZE_BYTES, 1000, Constants.GB);
     // enable simple authentication
-    MasterContext.getConf().set(Constants.SECURITY_AUTHENTICATION_TYPE,
-        AuthType.SIMPLE.getAuthName());
-    mLocalTachyonCluster.start();
+    TachyonConf conf = mLocalTachyonCluster.newTestConf();
+    conf.set(Constants.SECURITY_AUTHENTICATION_TYPE, AuthType.SIMPLE.getAuthName());
+    mLocalTachyonCluster.start(conf);
     mTfs = mLocalTachyonCluster.getClient();
     mFsShell = new TfsShell(new TachyonConf());
     mOutput = new ByteArrayOutputStream();
@@ -493,37 +492,18 @@
     files[3] = mTfs.getInfo(fileC);
     mFsShell.run("lsr", "/testRoot");
     String expected = "";
-<<<<<<< HEAD
     String format = "%-10s%-25s%-15s%-15s%-5s\n";
-    expected +=
-        String.format(format, FormatUtils.getSizeFromBytes(10),
-            TfsShell.convertMsToDate(files[0].getCreationTimeMs()), "In Memory",
-            testUser, "/testRoot/testFileA");
-    expected +=
-        String.format(format, FormatUtils.getSizeFromBytes(0),
-            TfsShell.convertMsToDate(files[1].getCreationTimeMs()), "",
-            testUser, "/testRoot/testDir");
-    expected +=
-        String.format(format, FormatUtils.getSizeFromBytes(20),
-            TfsShell.convertMsToDate(files[2].getCreationTimeMs()), "In Memory",
-            testUser, "/testRoot/testDir/testFileB");
-    expected +=
-        String.format(format, FormatUtils.getSizeFromBytes(30),
-            TfsShell.convertMsToDate(files[3].getCreationTimeMs()), "Not In Memory",
-            testUser, "/testRoot/testFileC");
-=======
-    String format = "%-10s%-25s%-15s%-5s\n";
     expected += String.format(format, FormatUtils.getSizeFromBytes(10),
-        TfsShell.convertMsToDate(files[0].getCreationTimeMs()), "In Memory", "/testRoot/testFileA");
+        TfsShell.convertMsToDate(files[0].getCreationTimeMs()), "In Memory", testUser,
+        "/testRoot/testFileA");
     expected += String.format(format, FormatUtils.getSizeFromBytes(0),
-        TfsShell.convertMsToDate(files[1].getCreationTimeMs()), "", "/testRoot/testDir");
+        TfsShell.convertMsToDate(files[1].getCreationTimeMs()), "", testUser, "/testRoot/testDir");
     expected += String.format(format, FormatUtils.getSizeFromBytes(20),
-        TfsShell.convertMsToDate(files[2].getCreationTimeMs()), "In Memory",
+        TfsShell.convertMsToDate(files[2].getCreationTimeMs()), "In Memory", testUser,
         "/testRoot/testDir/testFileB");
     expected += String.format(format, FormatUtils.getSizeFromBytes(30),
-        TfsShell.convertMsToDate(files[3].getCreationTimeMs()), "Not In Memory",
+        TfsShell.convertMsToDate(files[3].getCreationTimeMs()), "Not In Memory", testUser,
         "/testRoot/testFileC");
->>>>>>> 0198ae83
     Assert.assertEquals(expected, mOutput.toString());
   }
 
@@ -861,31 +841,17 @@
     TfsShellUtilsTest.resetTachyonFileHierarchy(mTfs);
 
     String expect = "";
-<<<<<<< HEAD
     expect += getLsResultStr(new TachyonURI("/testWildCards/bar/foobar3"), 30, testUser);
     expect += getLsResultStr(new TachyonURI("/testWildCards/foo/foobar1"), 10, testUser);
     expect += getLsResultStr(new TachyonURI("/testWildCards/foo/foobar2"), 20, testUser);
-    mFsShell.run(new String[] {"ls", "/testWildCards/*/foo*"});
+    mFsShell.run("ls", "/testWildCards/*/foo*");
     Assert.assertEquals(expect, mOutput.toString());
 
     expect += getLsResultStr(new TachyonURI("/testWildCards/bar/foobar3"), 30, testUser);
     expect += getLsResultStr(new TachyonURI("/testWildCards/foo/foobar1"), 10, testUser);
     expect += getLsResultStr(new TachyonURI("/testWildCards/foo/foobar2"), 20, testUser);
     expect += getLsResultStr(new TachyonURI("/testWildCards/foobar4"), 40, testUser);
-    mFsShell.run(new String[] {"ls", "/testWildCards/*"});
-=======
-    expect += getLsResultStr(new TachyonURI("/testWildCards/bar/foobar3"), 30);
-    expect += getLsResultStr(new TachyonURI("/testWildCards/foo/foobar1"), 10);
-    expect += getLsResultStr(new TachyonURI("/testWildCards/foo/foobar2"), 20);
-    mFsShell.run("ls", "/testWildCards/*/foo*");
-    Assert.assertEquals(expect, mOutput.toString());
-
-    expect += getLsResultStr(new TachyonURI("/testWildCards/bar/foobar3"), 30);
-    expect += getLsResultStr(new TachyonURI("/testWildCards/foo/foobar1"), 10);
-    expect += getLsResultStr(new TachyonURI("/testWildCards/foo/foobar2"), 20);
-    expect += getLsResultStr(new TachyonURI("/testWildCards/foobar4"), 40);
     mFsShell.run("ls", "/testWildCards/*");
->>>>>>> 0198ae83
     Assert.assertEquals(expect, mOutput.toString());
   }
 
