/*
 * Licensed to the University of California, Berkeley under one or more contributor license
 * agreements. See the NOTICE file distributed with this work for additional information regarding
 * copyright ownership. The ASF licenses this file to You under the Apache License, Version 2.0 (the
 * "License"); you may not use this file except in compliance with the License. You may obtain a
 * copy of the License at
 *
 * http://www.apache.org/licenses/LICENSE-2.0
 *
 * Unless required by applicable law or agreed to in writing, software distributed under the License
 * is distributed on an "AS IS" BASIS, WITHOUT WARRANTIES OR CONDITIONS OF ANY KIND, either express
 * or implied. See the License for the specific language governing permissions and limitations under
 * the License.
 */

package tachyon.worker.file;

import java.io.IOException;
import java.io.OutputStream;
import java.nio.channels.ReadableByteChannel;
import java.nio.channels.WritableByteChannel;
import java.util.List;
import java.util.Set;

import org.junit.Assert;
import org.junit.Test;
import org.junit.runner.RunWith;
import org.mockito.Mockito;
import org.mockito.internal.util.reflection.Whitebox;
import org.powermock.api.mockito.PowerMockito;
import org.powermock.core.classloader.annotations.PrepareForTest;
import org.powermock.modules.junit4.PowerMockRunner;

import com.google.common.collect.Lists;
import com.google.common.collect.Sets;

import tachyon.Constants;
import tachyon.Sessions;
import tachyon.conf.TachyonConf;
import tachyon.exception.InvalidWorkerStateException;
import tachyon.thrift.FileInfo;
import tachyon.underfs.UnderFileSystem;
import tachyon.util.io.BufferUtils;
import tachyon.util.io.PathUtils;
import tachyon.worker.block.BlockDataManager;
import tachyon.worker.block.io.BlockReader;

/**
 * Tests {@link FileDataManager}.
 */
@RunWith(PowerMockRunner.class)
@PrepareForTest({BlockDataManager.class, BufferUtils.class})
public final class FileDataManagerTest {

  @Test
  @SuppressWarnings("unchecked")
  public void persistFileTest() throws Exception {
    long fileId = 1;
    List<Long> blockIds = Lists.newArrayList(1L, 2L);

    // mock block data manager
    BlockDataManager blockDataManager = Mockito.mock(BlockDataManager.class);
    FileInfo fileInfo = new FileInfo();
    fileInfo.path = "test";
    Mockito.when(blockDataManager.getFileInfo(fileId)).thenReturn(fileInfo);
    BlockReader reader = Mockito.mock(BlockReader.class);
    for (long blockId : blockIds) {
      Mockito.when(blockDataManager.lockBlock(Sessions.CHECKPOINT_SESSION_ID, blockId))
          .thenReturn(blockId);
      Mockito
          .when(blockDataManager.readBlockRemote(Sessions.CHECKPOINT_SESSION_ID, blockId, blockId))
          .thenReturn(reader);
    }

    FileDataManager manager = new FileDataManager(blockDataManager);

    // mock ufs
    UnderFileSystem ufs = Mockito.mock(UnderFileSystem.class);
    String ufsRoot = new TachyonConf().get(Constants.UNDERFS_ADDRESS);
    Mockito.when(ufs.exists(ufsRoot)).thenReturn(true);
    Whitebox.setInternalState(manager, "mUfs", ufs);
    OutputStream outputStream = Mockito.mock(OutputStream.class);

    // mock BufferUtils
    PowerMockito.mockStatic(BufferUtils.class);

    String dstPath = PathUtils.concatPath(ufsRoot, fileInfo.getPath());
    Mockito.when(ufs.create(dstPath)).thenReturn(outputStream);

    manager.persistFile(fileId, blockIds);

    // verify file persisted
    Set<Long> persistedFiles = (Set<Long>) Whitebox.getInternalState(manager, "mPersistedFiles");
    Assert.assertEquals(Sets.newHashSet(fileId), persistedFiles);

    // verify fastCopy called twice, once per block
    PowerMockito.verifyStatic(Mockito.times(2));
    BufferUtils.fastCopy(Mockito.any(ReadableByteChannel.class),
        Mockito.any(WritableByteChannel.class));

    // verify the file is not needed for another persistence
    Assert.assertFalse(manager.needPersistence(fileId));
  }

  @Test
  @SuppressWarnings("unchecked")
  public void clearPersistedFilesTest() {
    BlockDataManager blockDataManager = Mockito.mock(BlockDataManager.class);
    FileDataManager manager = new FileDataManager(blockDataManager);
    Set<Long> persistedFiles = Sets.newHashSet(1L, 2L);

    Whitebox.setInternalState(manager, "mPersistedFiles", Sets.newHashSet(persistedFiles));
    List<Long> poppedList = manager.getPersistedFiles();
    Assert.assertEquals(persistedFiles, Sets.newHashSet(poppedList));

    // verify persisted files cleared in the manager
    poppedList.remove(2L);
    manager.clearPersistedFiles(poppedList);
    persistedFiles = (Set<Long>) Whitebox.getInternalState(manager, "mPersistedFiles");
    Assert.assertEquals(Sets.newHashSet(2L), persistedFiles);
  }
<<<<<<< HEAD
=======

  @Test
  public void errorHandlingTest() throws Exception {
    long fileId = 1;
    List<Long> blockIds = Lists.newArrayList(1L, 2L);

    // mock block data manager
    BlockDataManager blockDataManager = Mockito.mock(BlockDataManager.class);
    FileInfo fileInfo = new FileInfo();
    fileInfo.path = "test";
    Mockito.when(blockDataManager.getFileInfo(fileId)).thenReturn(fileInfo);
    for (long blockId : blockIds) {
      Mockito.when(blockDataManager.lockBlock(Sessions.CHECKPOINT_SESSION_ID, blockId))
          .thenReturn(blockId);
      Mockito.doThrow(new InvalidWorkerStateException("invalid worker")).when(blockDataManager)
          .readBlockRemote(Sessions.CHECKPOINT_SESSION_ID, blockId, blockId);
    }

    FileDataManager manager = new FileDataManager(blockDataManager);

    // mock ufs
    UnderFileSystem ufs = Mockito.mock(UnderFileSystem.class);
    String ufsRoot = new TachyonConf().get(Constants.UNDERFS_ADDRESS);
    Mockito.when(ufs.exists(ufsRoot)).thenReturn(true);
    Whitebox.setInternalState(manager, "mUfs", ufs);
    OutputStream outputStream = Mockito.mock(OutputStream.class);

    // mock BufferUtils
    PowerMockito.mockStatic(BufferUtils.class);
    String dstPath = PathUtils.concatPath(ufsRoot, fileInfo.getPath());
    Mockito.when(ufs.create(dstPath)).thenReturn(outputStream);

    try {
      manager.persistFile(fileId, blockIds);
      Assert.fail("the persist should fail");
    } catch (IOException e) {
      Assert.assertEquals("the blocks of file1 are failed to persist\n"
          + "tachyon.exception.InvalidWorkerStateException: invalid worker\n", e.getMessage());
      // verify the locks are all unlocked
      Mockito.verify(blockDataManager).unlockBlock(1L);
      Mockito.verify(blockDataManager).unlockBlock(2L);
    }
  }
>>>>>>> cc7cc428
}<|MERGE_RESOLUTION|>--- conflicted
+++ resolved
@@ -119,8 +119,6 @@
     persistedFiles = (Set<Long>) Whitebox.getInternalState(manager, "mPersistedFiles");
     Assert.assertEquals(Sets.newHashSet(2L), persistedFiles);
   }
-<<<<<<< HEAD
-=======
 
   @Test
   public void errorHandlingTest() throws Exception {
@@ -164,5 +162,4 @@
       Mockito.verify(blockDataManager).unlockBlock(2L);
     }
   }
->>>>>>> cc7cc428
 }