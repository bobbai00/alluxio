--- conflicted
+++ resolved
@@ -147,7 +147,6 @@
 
   @Override
   public void writeToJournal(JournalOutputStream outputStream) throws IOException {
-    // TODO(cc)
     mInodeTree.writeToJournal(outputStream);
     mDependencyMap.writeToJournal(outputStream);
   }
@@ -706,15 +705,6 @@
     }
   }
 
-<<<<<<< HEAD
-=======
-  @Override
-  public void writeToJournal(JournalOutputStream outputStream) throws IOException {
-    mInodeTree.writeToJournal(outputStream);
-    mDependencyMap.writeToJournal(outputStream);
-  }
-
->>>>>>> 07d87c99
   private FileBlockInfo generateFileBlockInfo(InodeFile file, BlockInfo blockInfo) {
     FileBlockInfo fileBlockInfo = new FileBlockInfo();
 
