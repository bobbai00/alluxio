--- conflicted
+++ resolved
@@ -61,10 +61,7 @@
    * Get a StorageDirView with a dirIndex
    *
    * @param dirIndex of the dirView requested
-<<<<<<< HEAD
-=======
    * @throws IndexOutOfBoundsException if dirIndex is out of range
->>>>>>> 3ac43874
    */
   public StorageDirView getDirView(int dirIndex) {
     return mDirViews.get(dirIndex);
