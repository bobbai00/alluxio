/*
 * The Alluxio Open Foundation licenses this work under the Apache License, version 2.0
 * (the "License"). You may not use this work except in compliance with the License, which is
 * available at www.apache.org/licenses/LICENSE-2.0
 *
 * This software is distributed on an "AS IS" basis, WITHOUT WARRANTIES OR CONDITIONS OF ANY KIND,
 * either express or implied, as more fully set forth in the License.
 *
 * See the NOTICE file distributed with this work for information regarding copyright ownership.
 */

package alluxio.master;

import alluxio.Configuration;
import alluxio.Constants;
import alluxio.PropertyKey;
import alluxio.master.block.BlockMaster;
import alluxio.master.file.DefaultFileSystemMaster;
import alluxio.master.file.FileSystemMaster;
import alluxio.master.file.StartupConsistencyCheck;
import alluxio.master.journal.JournalFactory;
import alluxio.master.journal.MutableJournal;
import alluxio.util.CommonUtils;
import alluxio.util.WaitForOptions;

import com.google.common.base.Function;

import java.net.URI;

public class MasterTestUtils {

  /**
<<<<<<< HEAD
   * Creates a new {@link DefaultFileSystemMaster} from journal.
   *
   * @return a new {@link DefaultFileSystemMaster}
   */
  public static FileSystemMaster createLeaderFileSystemMasterFromJournal() throws Exception {
    String masterJournal = Configuration.get(PropertyKey.MASTER_JOURNAL_FOLDER);
    MasterRegistry registry = new MasterRegistry();
    JournalFactory factory = new MutableJournal.Factory(new URI(masterJournal));
    BlockMaster blockMaster = new BlockMaster(registry, factory);
    FileSystemMaster fsMaster = new DefaultFileSystemMaster(registry, factory);
    blockMaster.start(true);
    fsMaster.start(true);
    return fsMaster;
  }

  /**
   * Creates a new standby {@link DefaultFileSystemMaster} from journal.
   *
   * @return a new {@link DefaultFileSystemMaster}
=======
   * Creates a new leader {@link FileSystemMaster} from journal along with its dependencies, and
   * returns the master registry containing that master.
   *
   * @return a master registry containing the created {@link FileSystemMaster} master
   */
  public static MasterRegistry createLeaderFileSystemMasterFromJournal() throws Exception {
    return createFileSystemMasterFromJournal(true);
  }

  /**
   * Creates a new standby {@link FileSystemMaster} from journal along with its dependencies, and
   * returns the master registry containing that master.
   *
   * @return a master registry containing the created {@link FileSystemMaster} master
   */
  public static MasterRegistry createStandbyFileSystemMasterFromJournal() throws Exception {
    return createFileSystemMasterFromJournal(false);
  }

  /**
   * Creates a new {@link FileSystemMaster} from journal along with its dependencies, and returns
   * the master registry containing that master.
   *
   * @param isLeader whether to start as a leader
   * @return a master registry containing the created {@link FileSystemMaster} master
>>>>>>> ce5a1d76
   */
  private static MasterRegistry createFileSystemMasterFromJournal(boolean isLeader)
      throws Exception {
    String masterJournal = Configuration.get(PropertyKey.MASTER_JOURNAL_FOLDER);
    MasterRegistry registry = new MasterRegistry();
    JournalFactory factory = new MutableJournal.Factory(new URI(masterJournal));
<<<<<<< HEAD
    BlockMaster blockMaster = new BlockMaster(registry, factory);
    FileSystemMaster fsMaster = new DefaultFileSystemMaster(registry, factory);
    blockMaster.start(false);
    fsMaster.start(false);
    return fsMaster;
=======
    new BlockMaster(registry, factory);
    new FileSystemMaster(registry, factory);
    registry.start(isLeader);
    return registry;
>>>>>>> ce5a1d76
  }

  /**
   * Waits for the startup consistency check to complete with a limit of 1 minute.
   *
   * @param master the file system master which is starting up
   */
  public static void waitForStartupConsistencyCheck(final FileSystemMaster master) {
    CommonUtils.waitFor("Startup consistency check completion", new Function<Void, Boolean>() {
      @Override
      public Boolean apply(Void aVoid) {
        return master.getStartupConsistencyCheck().getStatus()
            == StartupConsistencyCheck.Status.COMPLETE;
      }
    }, WaitForOptions.defaults().setTimeout(Constants.MINUTE_MS));
  }
}<|MERGE_RESOLUTION|>--- conflicted
+++ resolved
@@ -30,27 +30,6 @@
 public class MasterTestUtils {
 
   /**
-<<<<<<< HEAD
-   * Creates a new {@link DefaultFileSystemMaster} from journal.
-   *
-   * @return a new {@link DefaultFileSystemMaster}
-   */
-  public static FileSystemMaster createLeaderFileSystemMasterFromJournal() throws Exception {
-    String masterJournal = Configuration.get(PropertyKey.MASTER_JOURNAL_FOLDER);
-    MasterRegistry registry = new MasterRegistry();
-    JournalFactory factory = new MutableJournal.Factory(new URI(masterJournal));
-    BlockMaster blockMaster = new BlockMaster(registry, factory);
-    FileSystemMaster fsMaster = new DefaultFileSystemMaster(registry, factory);
-    blockMaster.start(true);
-    fsMaster.start(true);
-    return fsMaster;
-  }
-
-  /**
-   * Creates a new standby {@link DefaultFileSystemMaster} from journal.
-   *
-   * @return a new {@link DefaultFileSystemMaster}
-=======
    * Creates a new leader {@link FileSystemMaster} from journal along with its dependencies, and
    * returns the master registry containing that master.
    *
@@ -76,25 +55,16 @@
    *
    * @param isLeader whether to start as a leader
    * @return a master registry containing the created {@link FileSystemMaster} master
->>>>>>> ce5a1d76
    */
   private static MasterRegistry createFileSystemMasterFromJournal(boolean isLeader)
       throws Exception {
     String masterJournal = Configuration.get(PropertyKey.MASTER_JOURNAL_FOLDER);
     MasterRegistry registry = new MasterRegistry();
     JournalFactory factory = new MutableJournal.Factory(new URI(masterJournal));
-<<<<<<< HEAD
-    BlockMaster blockMaster = new BlockMaster(registry, factory);
-    FileSystemMaster fsMaster = new DefaultFileSystemMaster(registry, factory);
-    blockMaster.start(false);
-    fsMaster.start(false);
-    return fsMaster;
-=======
     new BlockMaster(registry, factory);
-    new FileSystemMaster(registry, factory);
+    new DefaultFileSystemMaster(registry, factory);
     registry.start(isLeader);
     return registry;
->>>>>>> ce5a1d76
   }
 
   /**
