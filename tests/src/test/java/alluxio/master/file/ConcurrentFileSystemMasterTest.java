--- conflicted
+++ resolved
@@ -73,13 +73,10 @@
    */
   private static CreateFileOptions sCreatePersistedFileOptions =
       CreateFileOptions.defaults().setWriteType(WriteType.THROUGH);
-<<<<<<< HEAD
   private static CreateDirectoryOptions sCreatePersistedDirOptions =
       CreateDirectoryOptions.defaults().setWriteType(WriteType.THROUGH);
-=======
   private static CreateDirectoryOptions sCreateDirectoryOptions =
       CreateDirectoryOptions.defaults().setRecursive(true);
->>>>>>> 61ca0571
 
   private static SleepingUnderFileSystemFactory sSleepingUfsFactory;
 
