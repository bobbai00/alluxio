/*
 * The Alluxio Open Foundation licenses this work under the Apache License, version 2.0
 * (the "License"). You may not use this work except in compliance with the License, which is
 * available at www.apache.org/licenses/LICENSE-2.0
 *
 * This software is distributed on an "AS IS" basis, WITHOUT WARRANTIES OR CONDITIONS OF ANY KIND,
 * either express or implied, as more fully set forth in the License.
 *
 * See the NOTICE file distributed with this work for information regarding copyright ownership.
 */

package alluxio.client.block.stream;

import alluxio.client.file.FileSystemContext;
import alluxio.client.file.options.OutStreamOptions;
import alluxio.proto.dataserver.Protocol;

import java.io.FilterOutputStream;
import java.io.OutputStream;
import java.net.SocketAddress;

import javax.annotation.concurrent.NotThreadSafe;

/**
 * Provides a streaming API to write to a file in the under file system through an Alluxio
 * worker's data server.
 */
@NotThreadSafe
public final class UnderFileSystemFileOutStream extends FilterOutputStream {
  private static final int TIER_UNUSED = -1;

  /**
   * @param context the file system context
   * @param address the address of an Alluxio worker
   * @param options the options to construct this stream with
   * @return a new {@link UnderFileSystemFileOutStream}
   */
  public static OutputStream create(FileSystemContext context, SocketAddress address,
      OutStreamOptions options) {
    return new UnderFileSystemFileOutStream(context, address, options);
  }

  private final PacketOutStream mOutStream;

  /**
   * Creates an instance of {@link UnderFileSystemFileOutStream}.
   *
   * @param context the file system context
   * @param address the data server address
   * @param options the out stream options
   */
<<<<<<< HEAD
  public UnderFileSystemFileOutStream(FileSystemContext context, SocketAddress address,
      long mountId, String ufsPath, String owner, String group, Mode mode) {
=======
  public UnderFileSystemFileOutStream(FileSystemContext context, InetSocketAddress address,
      OutStreamOptions options) {
>>>>>>> 16a7de19
    super(PacketOutStream.createNettyPacketOutStream(context, address, Long.MAX_VALUE,
        Protocol.WriteRequest.newBuilder().setSessionId(-1).setTier(TIER_UNUSED)
            .setType(Protocol.RequestType.UFS_FILE).setMountId(options.getMountId())
            .setUfsPath(options.getUfsPath()).setOwner(options.getOwner())
            .setGroup(options.getGroup()).setMode(options.getMode().toShort()).buildPartial(),
        options));
    mOutStream = (PacketOutStream) out;
  }

  // Explicitly overriding some write methods which are not efficiently implemented in
  // FilterOutStream.

  @Override
  public void write(byte[] b) {
    mOutStream.write(b);
  }

  @Override
  public void write(byte[] b, int off, int len) {
    mOutStream.write(b, off, len);
  }
}<|MERGE_RESOLUTION|>--- conflicted
+++ resolved
@@ -49,13 +49,8 @@
    * @param address the data server address
    * @param options the out stream options
    */
-<<<<<<< HEAD
   public UnderFileSystemFileOutStream(FileSystemContext context, SocketAddress address,
-      long mountId, String ufsPath, String owner, String group, Mode mode) {
-=======
-  public UnderFileSystemFileOutStream(FileSystemContext context, InetSocketAddress address,
       OutStreamOptions options) {
->>>>>>> 16a7de19
     super(PacketOutStream.createNettyPacketOutStream(context, address, Long.MAX_VALUE,
         Protocol.WriteRequest.newBuilder().setSessionId(-1).setTier(TIER_UNUSED)
             .setType(Protocol.RequestType.UFS_FILE).setMountId(options.getMountId())
