--- conflicted
+++ resolved
@@ -47,8 +47,8 @@
   public void mergeHadoopConfigurationTest() {
     Configuration.defaultInit();
     org.apache.hadoop.conf.Configuration hadoopConfig = new org.apache.hadoop.conf.Configuration();
-    hadoopConfig.set(PropertyKey.S3N_AWS_ACCESS_KEY_ID.toString(), TEST_S3_ACCCES_KEY);
-    hadoopConfig.set(PropertyKey.S3N_AWS_SECRET_ACESS_KEY.toString(), TEST_S3_SECRET_KEY);
+    hadoopConfig.set(PropertyKey.S3N_ACCESS_KEY.toString(), TEST_S3_ACCCES_KEY);
+    hadoopConfig.set(PropertyKey.S3N_SECRET_KEY.toString(), TEST_S3_SECRET_KEY);
     hadoopConfig.set(TEST_ALLUXIO_PROPERTY, TEST_ALLUXIO_VALUE);
 
     // This hadoop config will not be loaded into Alluxio configuration.
@@ -56,17 +56,9 @@
 
     long beforeSize = Configuration.toMap().size();
     ConfUtils.mergeHadoopConfiguration(hadoopConfig);
-<<<<<<< HEAD
-    Map<String, String> after = Configuration.toMap();
-    Assert.assertEquals(before.size() + 2, after.size());
-    Assert.assertEquals(TEST_S3_ACCCES_KEY, Configuration.get(PropertyKey.S3N_AWS_ACCESS_KEY_ID));
-    Assert.assertEquals(TEST_S3_SECRET_KEY, Configuration.get(PropertyKey.S3N_AWS_SECRET_ACESS_KEY));
-=======
     long afterSize = Configuration.toMap().size();
-    Assert.assertEquals(beforeSize + 3, afterSize);
+    Assert.assertEquals(beforeSize + 2, afterSize);
     Assert.assertEquals(TEST_S3_ACCCES_KEY, Configuration.get(PropertyKey.S3N_ACCESS_KEY));
     Assert.assertEquals(TEST_S3_SECRET_KEY, Configuration.get(PropertyKey.S3N_SECRET_KEY));
-    Assert.assertEquals(TEST_ALLUXIO_VALUE, Configuration.get(TEST_ALLUXIO_PROPERTY));
->>>>>>> 4ea01e47
   }
 }