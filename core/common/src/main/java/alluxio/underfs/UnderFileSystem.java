--- conflicted
+++ resolved
@@ -200,42 +200,11 @@
   }
 
   /**
-<<<<<<< HEAD
    * Returns the name of the under filesystem implementation.
    *
    * The name should be lowercase and not include any spaces, e.g. "hdfs", "s3".
    *
    * @return name of the under filesystem implementation
-=======
-   * Type of under filesystem, to be used by {@link #getUnderFSType()} to determine which concrete
-   * under filesystem implementation is being used. New types of under filesystem should be added
-   * below and returned by the implementation of {@link #getUnderFSType()}.
-   */
-  public enum UnderFSType {
-    LOCAL("local"),
-    HDFS("hdfs"),
-    S3("s3"),
-    GLUSTERFS("glusterfs"),
-    SWIFT("swift"),
-    OSS("oss"),
-    GCS("gcs"),
-    ;
-
-    private String mType;
-
-    UnderFSType(String type) {
-      mType = type;
-    }
-
-    @Override
-    public String toString() {
-      return mType;
-    }
-  }
-
-  /**
-   * @return type of concrete under filesystem implementation
->>>>>>> 1d04eb70
    */
   public abstract String getUnderFSType();
 
