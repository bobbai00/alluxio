--- conflicted
+++ resolved
@@ -66,7 +66,6 @@
   }
 
   @Override
-<<<<<<< HEAD
   public long create(TachyonURI path) throws IOException, TachyonException {
     return create(path, CreateOptions.defaults());
   }
@@ -76,7 +75,7 @@
     FileSystemMasterClient masterClient = mContext.acquireMasterClient();
     try {
       long fileId =
-          masterClient.createFile(path.getPath(), options.getBlockSize(), options.isRecursive());
+          masterClient.createFile(path.getPath(), options.getBlockSize(), options.isRecursive(), options.getTTL());
       return fileId;
     } catch (BlockInfoException e) {
       throw new TachyonException(e.getMessage(), TachyonExceptionType.FILE_ALREADY_EXISTS);
@@ -87,46 +86,6 @@
     } finally {
       mContext.releaseMasterClient(masterClient);
     }
-=======
-  public long create(TachyonURI path, long blockSize, boolean recursive, long ttl) {
-    throw new UnsupportedOperationException("Create is not supported, use getOutStream instead.");
-  }
-
-  /**
-   * Convenience method for {@link #createEmptyFile(TachyonURI, ClientOptions)} with default
-   * client options.
-   *
-   * @param path the Tachyon path of the file
-   * @return the fileId of the created file
-   * @throws InvalidPathException if the provided path is invalid
-   * @throws FileAlreadyExistException if the file being written to already exists
-   * @throws BlockInfoException if the provided block size is invalid
-   * @throws IOException if the master cannot create the file.
-   */
-  public long createEmptyFile(TachyonURI path) throws IOException, InvalidPathException,
-      FileAlreadyExistException, BlockInfoException {
-    ClientOptions options = ClientOptions.defaults();
-    return createEmptyFile(path, options);
-  }
-
-  /**
-   * Creates a zero byte file in Tachyon with the specified options. This is the same as calling
-   * {@link #getOutStream} and then immediately closing the stream.
-   *
-   * @param path the Tachyon path of the file
-   * @param options the set of options specific to this operation
-   * @return the fileId of the created file
-   * @throws InvalidPathException if the provided path is invalid
-   * @throws FileAlreadyExistException if the file being written to already exists
-   * @throws BlockInfoException if the provided block size is invalid
-   * @throws IOException if the master cannot create the file.
-   */
-  public long createEmptyFile(TachyonURI path, ClientOptions options) throws IOException,
-      InvalidPathException, FileAlreadyExistException, BlockInfoException {
-    long fileId = super.create(path, options.getBlockSize(), true, options.getTTL());
-    new FileOutStream(fileId, options).close();
-    return fileId;
->>>>>>> 383bae77
   }
 
   @Override
@@ -195,18 +154,12 @@
    * @throws IOException if a non-Tachyon exception occurs
    * @throws TachyonException if a Tachyon exception occurs
    */
-<<<<<<< HEAD
   public FileOutStream getOutStream(TachyonURI path, OutStreamOptions options) throws IOException,
       TachyonException {
     CreateOptions createOptions =
         (new CreateOptions.Builder(new TachyonConf())).setBlockSize(options.getBlockSize())
-            .setRecursive(true).build();
+            .setRecursive(true).setTTL(options.getTTL()).build();
     long fileId = create(path, createOptions);
-=======
-  public FileOutStream getOutStream(TachyonURI path, ClientOptions options) throws IOException,
-      InvalidPathException, FileAlreadyExistException, BlockInfoException {
-    long fileId = super.create(path, options.getBlockSize(), true, options.getTTL());
->>>>>>> 383bae77
     return new FileOutStream(fileId, options);
   }
 
