--- conflicted
+++ resolved
@@ -113,21 +113,15 @@
   }
 
   /**
-   * Convenience method for free without recursive set. This is the same as calling free(file, 
+   * Convenience method for free without recursive set. This is the same as calling free(file,
    * false).
    *
    * @param file the handler for the file to free recursively
    * @throws FileDoesNotExistException if the file does not exist in Tachyon space
    * @throws IOException if the master cannot delete the file
    */
-<<<<<<< HEAD
   public void free(TachyonFile file) throws FileDoesNotExistException, IOException {
-    free(file, true);
-=======
-  public void free(TachyonFile file) throws FileDoesNotExistException,
-      IOException {
     free(file, !RECURSIVE);
->>>>>>> 59b5afe4
   }
 
   /**
